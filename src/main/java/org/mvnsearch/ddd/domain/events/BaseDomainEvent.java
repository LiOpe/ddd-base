package org.mvnsearch.ddd.domain.events;

import org.mvnsearch.ddd.domain.annotations.DomainEvent;

import java.io.Serializable;
import java.util.HashMap;
import java.util.Map;

/**
 * domain event
 *
 * @author linux_china
 */
@DomainEvent
public class BaseDomainEvent<T> implements Serializable {
    private static final long serialVersionUID = 5516075349620653482L;
    /**
     * ID
     */
    private String id = UUID.randomUUID().toString();
    /**
     * event context
     */
    protected Map<String, Object> context;
    /**
     * source
     */
    protected transient Object source;
    /**
     * payload
     */
    protected T payload;
    /**
     * System time when the event happened
     */
    private final long timestamp;


    public BaseDomainEvent() {
        this.timestamp = System.currentTimeMillis();
    }

    public BaseDomainEvent(Object source) {
        this.source = source;
<<<<<<< HEAD
        this.occurredOn = System.currentTimeMillis();
    }

    public String getId() {
        return id;
    }

    public void setId(String id) {
        this.id = id;
    }

    public String getType() {
        return type;
=======
        this.timestamp = System.currentTimeMillis();
>>>>>>> 8daf5b6f
    }

    public BaseDomainEvent(Object source, T payload) {
        this.source = source;
        this.payload = payload;
        this.timestamp = System.currentTimeMillis();
    }

    public Object getSource() {
        return source;
    }

    public void setSource(Object source) {
        this.source = source;
    }

    public T getPayload() {
        return payload;
    }

    public void setPayload(T payload) {
        this.payload = payload;
    }

    public long getTimestamp() {
        return timestamp;
    }

    public Object getAttribute(String name) {
        return context == null ? null : context.get(name);
    }

    public void setAttribute(String name, Object value) {
        if (context == null) {
            context = new HashMap<String, Object>();
        }
        this.context.put(name, value);
    }
}<|MERGE_RESOLUTION|>--- conflicted
+++ resolved
@@ -14,10 +14,6 @@
 @DomainEvent
 public class BaseDomainEvent<T> implements Serializable {
     private static final long serialVersionUID = 5516075349620653482L;
-    /**
-     * ID
-     */
-    private String id = UUID.randomUUID().toString();
     /**
      * event context
      */
@@ -42,23 +38,7 @@
 
     public BaseDomainEvent(Object source) {
         this.source = source;
-<<<<<<< HEAD
-        this.occurredOn = System.currentTimeMillis();
-    }
-
-    public String getId() {
-        return id;
-    }
-
-    public void setId(String id) {
-        this.id = id;
-    }
-
-    public String getType() {
-        return type;
-=======
         this.timestamp = System.currentTimeMillis();
->>>>>>> 8daf5b6f
     }
 
     public BaseDomainEvent(Object source, T payload) {
